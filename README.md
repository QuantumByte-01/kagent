# KnowledgeSpace AI Agent - Dataset Search Assistant

A web application that provides an AI-powered chatbot interface for dataset discovery, using Google Gemini API on the backend and a React-based frontend.

## Prerequisites

- **Python**: 3.11 or higher
- **Google API Key** for Gemini
- **UV package manager** (for backend environment & dependencies)

## Setup

### 1. Clone the repository

```bash
git clone <repository-url>
cd folder name
```

### 2. Install UV package manager

- **Windows**:
  ```bash
  pip install uv
  ```
- **macOS/Linux**:
  Follow the official guide:
  https://docs.astral.sh/uv/getting-started/installation/

### 3. Configure environment variables

Create a file named `.env` in the project root with the following content (without quotes):

```
GOOGLE_API_KEY=your_google_api_key_here
```

> **Note:** Do not commit `.env` to version control.

### 4. Create and activate a virtual environment

```bash
# Create a virtual environment using UV
uv venv

# Activate it:
# On Windows (cmd):
 .venv/bin/activate

```

### 5. Install backend dependencies

With the virtual environment activated:

```bash
uv sync
```

### 6. Install frontend dependencies

```bash
cd frontend
npm install

```

## Running the Application

### Backend (port 8000)

In one terminal, from the project root with the virtual environment active:

```bash
uv run main.py
```

- By default, this will start the backend server on port 8000. Adjust configuration if you need a different port.

### Frontend (port 5000)

In another terminal:

```bash
cd frontend
npm start
```

- This will start the React development server, typically on http://localhost:5000.

## Accessing the Application

Open your browser to:

```
http://localhost:5000
```

The frontend will communicate with the backend at port 8000.

## Running with Docker

To build and start both the backend and frontend in containers:

```
docker compose up --build
```

**Frontend** →``http://localhost:3000``

**Backend health** → ``http://localhost:8000/api/health``

<<<<<<< HEAD
The backend image installs CPU-only PyTorch wheels so it can build on machines without GPUs.

=======
>>>>>>> d47c616c
### Install Docker on Ubuntu

```bash
sudo apt-get update
sudo apt-get install -y docker.io docker-compose
sudo systemctl enable --now docker
```

To run Docker without `sudo`, add your user to the `docker` group:

```bash
sudo usermod -aG docker $USER
```
Log out and back in for the group change to take effect.

### Deploy on a GCP VM

1. Copy `.env` and `docker-compose.yml` to the VM.
2. Build and start the containers in detached mode:

```bash
docker compose up -d --build
```

3. Verify the services:

```bash
docker compose ps
```

# Scraping & Data Preprocessing for KnowledgeSpace Datasets

This repository provides a set of Python scripts and modules to ingest, clean, and enrich neuroscience metadata from Google Cloud Storage, as well as scrape  identifiers and references from linked resources.Key features:

- **Elasticsearch Scraping**: The `ksdata_scraping.py` script harvests raw dataset records directly from our Elasticsearch cluster and writes them to GCS. It uses a Point-In-Time (PIT) scroll to page through each index safely, authenticating via credentials stored in your environment.
- **GCS I/O**: Download raw JSON lists from `gs://ks_datasets/raw_dataset/...` and upload preprocessed outputs to `gs://ks_datasets/preprocessed_data/...`.
- **HTML Cleaning**: Strip or convert embedded HTML (e.g. `<a>` tags) into plain text or Markdown.
- **URL Extraction**: Find and dedupe all links in descriptions and metadata for later retrieval.
- **Chunk Construction**: Build semantic “chunks” by concatenating fields (title, description, context labels, etc.) for downstream vectorization.
- **Metadata Filters**: Assemble structured metadata dictionaries (`species`, `region`, `keywords`, `identifier1…n`, etc.) for each record.
- **Per-Datasource Preprocessing**: Each data source has its own preprocessing script (e.g. `scr_017041_dandi.py`, `scr_006274_neuroelectro_ephys.py`) saved in `gcs://ks_datasets/preprocessed_data/`.
- **Extensible Configs**: Easily add new datasources by updating GCS paths and field mappings.

## Additional Notes

- **Environment**: Make sure `.env` is present before starting the backend.
- **Ports**: If ports 5000 or 8000 are in use, adjust scripts/configuration accordingly.
- **UV Commands**:
  - `uv venv` creates the virtual environment.
  - `uv sync` installs dependencies as defined in your project’s config.
- **Troubleshooting**:
  - Verify Python version (`python --version`) and that dependencies installed correctly.
  - Ensure the `.env` file syntax is correct (no extra quotes).
  - For frontend issues, check Node.js version (`node --version`) and logs in terminal.<|MERGE_RESOLUTION|>--- conflicted
+++ resolved
@@ -110,11 +110,7 @@
 
 **Backend health** → ``http://localhost:8000/api/health``
 
-<<<<<<< HEAD
-The backend image installs CPU-only PyTorch wheels so it can build on machines without GPUs.
 
-=======
->>>>>>> d47c616c
 ### Install Docker on Ubuntu
 
 ```bash
